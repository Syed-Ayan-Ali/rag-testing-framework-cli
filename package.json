--- conflicted
+++ resolved
@@ -1,10 +1,6 @@
 {
   "name": "rag-cli-tester",
-<<<<<<< HEAD
-  "version": "1.0.49",
-=======
   "version": "1.0.51",
->>>>>>> 8c9946b1
   "description": "A lightweight CLI tool for testing RAG (Retrieval-Augmented Generation) systems with different embedding combinations",
   "main": "dist/index.js",
   "bin": {
